# 🎯 PyTorch HMM v0.2.0 - 음성 합성에 특화된 Hidden Markov Model

<<<<<<< HEAD
[![CI](https://github.com/crlotwhite/pytorch_hmm/workflows/CI/badge.svg)](https://github.com/crlotwhite/pytorch_hmm/actions)
[![codecov](https://codecov.io/gh/crlotwhite/pytorch_hmm/branch/main/graph/badge.svg)](https://codecov.io/gh/crlotwhite/pytorch_hmm)
[![PyPI version](https://badge.fury.io/py/pytorch-hmm.svg)](https://badge.fury.io/py/pytorch-hmm)
[![Python versions](https://img.shields.io/pypi/pyversions/pytorch-hmm.svg)](https://pypi.org/project/pytorch-hmm/)
=======
🎯 **Advanced PyTorch Hidden Markov Model Library for Speech Synthesis**

[![Python 3.7+](https://img.shields.io/badge/python-3.7+-blue.svg)](https://www.python.org/downloads/)
[![PyTorch 1.8+](https://img.shields.io/badge/PyTorch-1.8+-red.svg)](https://pytorch.org/)
>>>>>>> 76f9eef2
[![License: MIT](https://img.shields.io/badge/License-MIT-yellow.svg)](https://opensource.org/licenses/MIT)
[![Version](https://img.shields.io/badge/version-0.2.0-green.svg)](https://github.com/crlotwhite/pytorch_hmm)

<<<<<<< HEAD
PyTorch 기반 Hidden Markov Model 구현체로, **음성 합성(TTS)과 음성 처리**에 최적화되어 있습니다. Forward-backward와 Viterbi 알고리즘을 지원하며, autograd와 GPU 가속을 완벽하게 지원합니다.

## 🚀 v0.2.0 주요 기능

### ✨ 새로운 모델들
- 🎨 **MixtureGaussianHMM**: 복잡한 음향 모델링을 위한 GMM-HMM
- ⏰ **Semi-Markov Model (HSMM)**: 명시적 지속시간 모델링
- 📡 **StreamingHMM**: 실시간 낮은 지연시간 처리
- 🔄 **AdaptiveTransitions**: 컨텍스트 기반 동적 전이

### 🎯 음성 처리 특화 기능
- 🇰🇷 **한국어 TTS 지원**: 음소 정렬과 지속시간 제어
- 🎵 **운율 인식 전이**: F0와 에너지 기반 전이 행렬
- ⚡ **Skip-state 전이**: 빠른 발화 처리
- 📊 **성능 벤치마킹**: 종합적인 성능 분석 도구

### 💻 프로덕션 준비
- 🏭 **메모리 효율성**: 대용량 배치 처리 최적화
- 🔧 **TorchScript 지원**: 배포 최적화
- 📈 **실시간 모니터링**: 성능 통계 및 적응형 제어
- 🧪 **종합 테스트**: 95%+ 코드 커버리지
=======
PyTorch 기반의 종합적인 Hidden Markov Model 라이브러리입니다. **음성 합성(TTS), 음성 인식(ASR), 시퀀스 모델링**에 최적화되어 있으며, 최신 딥러닝 기법과 전통적인 HMM을 결합한 고급 기능들을 제공합니다.

## ✨ 새로운 v0.2.0 주요 기능

### 🧠 **Neural HMM with Contextual Modeling**
- **Context-aware HMM**: 언어적 컨텍스트와 운율 정보를 활용
- **RNN/Transformer 기반 전이 모델**: 동적 전이 확률 계산
- **Mixture Gaussian 관측 모델**: 복잡한 음향 특징 모델링

### ⏱️ **Hidden Semi-Markov Model (HSMM)**
- **명시적 지속시간 모델링**: Gamma, Poisson, Neural 분포 지원
- **자연스러운 음소 지속시간**: 실제 음성 특성 반영
- **적응형 지속시간**: 컨텍스트에 따른 지속시간 조절

### 🎯 **Advanced Alignment Algorithms**
- **Dynamic Time Warping (DTW)**: 유연한 시퀀스 정렬, Soft-DTW 지원
- **CTC Alignment**: End-to-end 학습 가능한 정렬
- **Constrained alignment**: Bandwidth 제약, Monotonic 정렬

### 📊 **Comprehensive Evaluation Metrics**
- **Mel-Cepstral Distortion (MCD)**: 음성 품질의 객관적 평가
- **F0 RMSE**: 운율 모델링 성능 평가
- **Alignment Accuracy**: 정렬 정확도 및 경계 탐지 성능
- **Duration Modeling**: 지속시간 예측 정확도

### 🚀 **Production-Ready Features**
- **GPU 가속**: CUDA 지원으로 실시간 처리 가능 (>80fps)
- **배치 처리**: 효율적인 대용량 데이터 처리
- **JIT 호환**: `torch.jit.script`로 최적화
- **메모리 효율**: Log-space 계산으로 수치 안정성
>>>>>>> 76f9eef2

## 📦 설치

```bash
# 기본 설치
pip install pytorch-hmm

<<<<<<< HEAD
# 음성 처리 기능 포함
pip install pytorch-hmm[audio]

# 전체 기능 (개발용)
pip install pytorch-hmm[all]

# 개발 버전
git clone https://github.com/crlotwhite/pytorch_hmm.git
cd pytorch_hmm
pip install -e .[dev]
=======
# 모든 기능 포함
pip install pytorch-hmm[all]

# 개발 버전
git clone https://github.com/crlotwhite/pytorch_hmm.git
cd pytorch_hmm
pip install -e ".[all]"
```

### 선택적 의존성

```bash
# 오디오 처리
pip install pytorch-hmm[audio]

# 시각화
pip install pytorch-hmm[visualization]

# 개발 도구
pip install pytorch-hmm[dev]

# 벤치마크 도구
pip install pytorch-hmm[benchmarks]
>>>>>>> 76f9eef2
```

## 🚀 빠른 시작

### 1. 기본 HMM 사용법

```python
import torch
from pytorch_hmm import create_speech_hmm, get_speech_transitions

# 음성용 HMM 생성
model = create_speech_hmm(
    num_states=10,      # 음소 개수
    feature_dim=80,     # 멜 스펙트로그램 차원
    model_type="mixture_gaussian"
)

# 음성 특징 데이터
features = torch.randn(4, 100, 80)  # (batch, time, features)

# 디코딩
decoded_states, log_probs = model(features, return_log_probs=True)
print(f"디코딩된 상태: {decoded_states.shape}")  # (4, 100)
```

<<<<<<< HEAD
### 🎨 Mixture Gaussian HMM

```python
from pytorch_hmm import MixtureGaussianHMMLayer

# 복잡한 음향 모델링
model = MixtureGaussianHMMLayer(
    num_states=20,          # 20개 음소
    feature_dim=80,         # 80차원 멜 스펙트로그램  
    num_components=4,       # 4개 가우시안 믹스처
    covariance_type='diag'  # 대각 공분산
)

# 음향 특징 처리
audio_features = torch.randn(2, 150, 80)
states, confidence = model(audio_features, return_log_probs=True)

print(f"모델 정보: {model.get_model_info()}")
```

### ⏰ Semi-Markov Model (HSMM)

```python
from pytorch_hmm import HSMMLayer

# 지속시간 모델링
hsmm = HSMMLayer(
    num_states=15,
    feature_dim=80,
    duration_distribution='gamma',  # Gamma 분포
    max_duration=50                 # 최대 50프레임
)

# 자연스러운 음성 시퀀스 생성
states, observations = hsmm.generate_sequence(length=200)

# 지속시간 분석
expected_durations = hsmm.get_expected_durations()
print(f"각 상태의 예상 지속시간: {expected_durations}")
```

### 📡 실시간 스트리밍

```python
from pytorch_hmm import StreamingHMMProcessor, AdaptiveLatencyController

# 실시간 프로세서
processor = StreamingHMMProcessor(
    num_states=10,
    feature_dim=80,
    chunk_size=160,         # 10ms 청크
    use_beam_search=True,
    beam_width=4
)

# 적응형 지연시간 제어
controller = AdaptiveLatencyController(target_latency_ms=30.0)

# 실시간 처리 시뮬레이션
for i in range(100):
    # 10ms 오디오 청크
    audio_chunk = torch.randn(160, 80)
    
    # 처리
    result = processor.process_chunk(audio_chunk)
    
    if result.status == 'decoded':
        print(f"상태: {result.decoded_states}")
        print(f"처리 시간: {result.processing_time_ms:.1f}ms")
        
        # 성능 적응
        recommendations = controller.update(
            result.processing_time_ms, 
            result.buffer_size
        )
```

### 🇰🇷 한국어 TTS 예시

```python
from pytorch_hmm import create_korean_tts_hmm

# 한국어 음소 집합으로 HMM 생성
korean_model = create_korean_tts_hmm(
    feature_dim=80,
    model_type="hsmm"  # 지속시간 모델링 포함
)

# 음소 시퀀스: "안녕하세요"
phoneme_sequence = ['sil', 'a', 'n', 'n', 'eo', 'ng', 'h', 'a', 's', 'e', 'j', 'o', 'sil']

print(f"한국어 HMM 정보:")
print(f"  상태 수: {korean_model.num_states}")
print(f"  특징 차원: {korean_model.feature_dim}")
```

## 🔧 고급 사용법

### 전이 행렬 커스터마이징

```python
from pytorch_hmm.utils import (
    create_skip_state_matrix,
    create_phoneme_aware_transitions,
    create_prosody_aware_transitions
)

# 빠른 발화용 Skip-state 전이
skip_transitions = create_skip_state_matrix(
    num_states=20,
    self_loop_prob=0.5,    # 낮은 유지 확률
    forward_prob=0.4,      # 높은 전진 확률  
    skip_prob=0.1,         # 건너뛰기 허용
    max_skip=2
)

# 음소 지속시간 기반 전이
phoneme_durations = [5, 8, 6, 12, 4, 9, 7, 11]  # 각 음소별 평균 지속시간
duration_transitions = create_phoneme_aware_transitions(
    phoneme_durations,
    duration_variance=0.3
)

# 운율 정보 기반 동적 전이
f0_contour = torch.randn(100)      # F0 윤곽
energy_contour = torch.randn(100)  # 에너지 윤곽

prosody_transitions = create_prosody_aware_transitions(
    f0_contour, energy_contour, num_states=10
)
print(f"운율 기반 전이 행렬: {prosody_transitions.shape}")  # (100, 10, 10)
```

### 성능 최적화

```python
import pytorch_hmm

# 하드웨어 자동 설정
config_info = pytorch_hmm.auto_configure()
print(f"자동 설정: {config_info}")

# 벤치마크 실행
from pytorch_hmm.utils import benchmark_transition_operations

benchmark_results = benchmark_transition_operations(
    num_states_list=[5, 10, 20, 50],
    num_trials=100
)

for operation, results in benchmark_results.items():
    print(f"{operation}:")
    for num_states, time_ms in results.items():
        print(f"  {num_states} states: {time_ms:.2f}ms")
=======
### 2. Neural HMM으로 고급 모델링

```python
from pytorch_hmm import NeuralHMM, ContextualNeuralHMM

# 컨텍스트 인식 Neural HMM
contextual_hmm = ContextualNeuralHMM(
    num_states=10,
    observation_dim=80,          # 멜 스펙트로그램 차원
    phoneme_vocab_size=50,       # 음소 개수
    linguistic_context_dim=32,   # 언어적 컨텍스트
    prosody_dim=8               # 운율 특징
)

# 입력 데이터 준비
batch_size, seq_len = 2, 100
observations = torch.randn(batch_size, seq_len, 80)           # 음향 특징
phoneme_sequence = torch.randint(0, 50, (batch_size, seq_len)) # 음소 시퀀스
prosody_features = torch.randn(batch_size, seq_len, 8)        # 운율 특징

# 컨텍스트 기반 정렬
posteriors, forward, backward = contextual_hmm.forward_with_context(
    observations, phoneme_sequence, prosody_features)

print(f"Context-aware posteriors: {posteriors.shape}")
```

### 3. Semi-Markov HMM으로 지속시간 모델링

```python
from pytorch_hmm import SemiMarkovHMM

# 지속시간 모델링이 가능한 HSMM
hsmm = SemiMarkovHMM(
    num_states=8,
    observation_dim=40,
    max_duration=20,
    duration_distribution='gamma',  # 감마 분포로 지속시간 모델링
    observation_model='gaussian'
)

# 시퀀스 샘플링
state_seq, duration_seq, observations = hsmm.sample(
    num_states=6, max_length=100)

print(f"Sampled states: {state_seq}")
print(f"State durations: {duration_seq}")
print(f"Total frames: {duration_seq.sum()} frames")

# Viterbi 디코딩으로 최적 상태-지속시간 시퀀스 찾기
optimal_states, optimal_durations, log_prob = hsmm.viterbi_decode(observations)
```

### 4. DTW 정렬

```python
from pytorch_hmm import DTWAligner

# DTW 정렬기 생성
aligner = DTWAligner(
    distance_fn='cosine',           # 코사인 거리
    step_pattern='symmetric',       # 대칭 스텝 패턴
    soft_dtw=True                  # 미분 가능한 Soft DTW
)

# 음소 특징과 음성 특징 정렬
phoneme_features = torch.randn(5, 12)   # 5개 음소
audio_features = torch.randn(100, 12)   # 100 프레임

# DTW 정렬 수행
path_i, path_j, total_cost = aligner(phoneme_features, audio_features)

print(f"Alignment path length: {len(path_i)}")
print(f"DTW cost: {total_cost:.4f}")
```

### 5. CTC 정렬

```python
from pytorch_hmm import CTCAligner

# CTC 정렬기 (음성 인식용)
ctc_aligner = CTCAligner(
    num_classes=28,  # 26 letters + blank + space
    blank_id=0
)

# 음성 인식 시뮬레이션
sequence_length, batch_size, vocab_size = 80, 2, 28
log_probs = torch.log_softmax(
    torch.randn(sequence_length, batch_size, vocab_size), dim=-1)

targets = torch.tensor([[8, 5, 12, 12, 15],   # "HELLO"
                       [23, 15, 18, 12, 4]])  # "WORLD"

input_lengths = torch.full((batch_size,), sequence_length)
target_lengths = torch.tensor([5, 5])

# CTC loss 계산
loss = ctc_aligner(log_probs, targets, input_lengths, target_lengths)

# Greedy 디코딩
decoded = ctc_aligner.decode(log_probs, input_lengths)
print(f"Decoded sequences: {decoded}")
```

## 📊 성능 평가

### 음성 품질 메트릭

```python
from pytorch_hmm import (
    mel_cepstral_distortion, f0_root_mean_square_error,
    comprehensive_speech_evaluation
)

# 시뮬레이션된 TTS 결과
seq_len, mfcc_dim = 200, 13
ground_truth_mfcc = torch.randn(seq_len, mfcc_dim)
predicted_mfcc = ground_truth_mfcc + 0.1 * torch.randn(seq_len, mfcc_dim)

# MCD 계산
mcd = mel_cepstral_distortion(ground_truth_mfcc, predicted_mfcc)
print(f"Mel-Cepstral Distortion: {mcd:.2f} dB")

# F0 평가
gt_f0 = torch.abs(torch.randn(seq_len)) * 100 + 120  # 120-220 Hz
pred_f0 = gt_f0 + 5 * torch.randn(seq_len)

f0_rmse = f0_root_mean_square_error(gt_f0, pred_f0)
print(f"F0 RMSE: {f0_rmse:.2f} Hz")

# 종합 평가
predicted_features = {
    'mfcc': predicted_mfcc.unsqueeze(0),
    'f0': pred_f0.unsqueeze(0)
}
ground_truth_features = {
    'mfcc': ground_truth_mfcc.unsqueeze(0),
    'f0': gt_f0.unsqueeze(0)
}

metrics = comprehensive_speech_evaluation(predicted_features, ground_truth_features)
print(f"Comprehensive metrics: {metrics}")
```

## 🎯 실제 응용 예제

### 완전한 TTS 파이프라인

```python
import torch.nn as nn
from pytorch_hmm import HMMLayer, DurationModel, DTWAligner

class AdvancedTTSModel(nn.Module):
    def __init__(self, vocab_size, num_phonemes, acoustic_dim):
        super().__init__()
        
        # 텍스트 인코더
        self.text_encoder = nn.Embedding(vocab_size, 256)
        
        # 지속시간 예측기 (HSMM 기반)
        self.duration_predictor = DurationModel(
            num_states=num_phonemes,
            max_duration=30,
            distribution_type='neural'
        )
        
        # HMM 정렬 레이어
        self.alignment_layer = HMMLayer(
            num_states=num_phonemes,
            learnable_transitions=True,
            transition_type="left_to_right"
        )
        
        # 음향 디코더
        self.acoustic_decoder = nn.Sequential(
            nn.Linear(256, 512),
            nn.ReLU(),
            nn.Linear(512, acoustic_dim)
        )
        
        # DTW 후처리
        self.dtw_aligner = DTWAligner(distance_fn='cosine')
    
    def forward(self, text_sequence, target_length=None):
        # 텍스트 인코딩
        text_emb = self.text_encoder(text_sequence)
        
        # 지속시간 예측
        phoneme_ids = text_sequence  # 간단화
        predicted_durations = self.duration_predictor.sample(phoneme_ids)
        
        # HMM 정렬
        aligned_features = self.alignment_layer(text_emb)
        
        # 음향 특징 생성
        acoustic_features = self.acoustic_decoder(aligned_features)
        
        # DTW로 길이 조정 (옵션)
        if target_length is not None:
            target_features = torch.randn(target_length, acoustic_features.shape[-1])
            path_i, path_j, _ = self.dtw_aligner(acoustic_features[0], target_features)
            # 길이 조정 로직...
        
        return acoustic_features, predicted_durations

# 사용 예제
model = AdvancedTTSModel(vocab_size=1000, num_phonemes=50, acoustic_dim=80)
text = torch.randint(0, 1000, (1, 20))  # 20개 토큰
acoustic_output, durations = model(text)

print(f"Generated acoustic features: {acoustic_output.shape}")
print(f"Predicted durations: {durations}")
```

## 🔧 고급 기능 및 설정

### 사용자 정의 전이 행렬

```python
from pytorch_hmm import create_transition_matrix

# 다양한 전이 패턴
transition_types = [
    "ergodic",              # 완전 연결
    "left_to_right",        # 순차 진행  
    "left_to_right_skip",   # 건너뛰기 허용
    "circular"              # 순환 구조
]

for t_type in transition_types:
    P = create_transition_matrix(num_states=8, transition_type=t_type)
    print(f"{t_type}: {P.shape}")
```

### GPU 가속 및 최적화

```python
# GPU 사용
device = 'cuda' if torch.cuda.is_available() else 'cpu'
hmm = HMMPyTorch(transition_matrix).to(device)
observations = observations.to(device)

# JIT 컴파일로 속도 향상
@torch.jit.script
def fast_viterbi(hmm_model, obs):
    return hmm_model.viterbi_decode(obs)

# 배치 처리 최적화
def process_large_batch(hmm, data_loader):
    results = []
    for batch in data_loader:
        with torch.no_grad():
            batch = batch.to(device)
            posteriors, _, _ = hmm.forward_backward(batch)
            results.append(posteriors.cpu())
    return torch.cat(results, dim=0)
>>>>>>> 76f9eef2
```

## 📈 성능 벤치마크

<<<<<<< HEAD
### 처리 속도 (RTX 3080 기준)
- **MixtureGaussianHMM**: ~18,000 frames/sec
- **HSMM**: ~12,000 frames/sec  
- **StreamingHMM**: ~25,000 frames/sec
- **실시간 배율**: 150-400x (실시간 80fps 기준)

### 메모리 효율성
- **대용량 배치**: 32 sequences × 2000 frames 처리 가능
- **GPU 메모리**: 2GB 이하 (대부분의 작업)
- **스트리밍**: 일정한 메모리 사용량 (<100MB)

## 🧪 테스트 실행

```bash
# 빠른 기능 테스트
pytest tests/ -m "not slow"

# 전체 테스트 (시간 소요)
pytest tests/ --cov=pytorch_hmm

# GPU 테스트
pytest tests/ -m gpu

# 성능 벤치마크
pytest tests/ -m performance --benchmark-only

# 패키지 무결성 확인
python -c "import pytorch_hmm; pytorch_hmm.run_quick_test()"
=======
### 빠른 벤치마크 실행

```bash
# 기본 성능 테스트
python examples/benchmark.py --quick

# 전체 벤치마크 (GPU 포함)
python examples/benchmark.py --save-results benchmark_results.json

# CPU만 테스트
python examples/benchmark.py --no-gpu
```

### 일반적인 성능 (RTX 3080 GPU 기준)

| 알고리즘 | 성능 (fps) | 실시간 처리 |
|---------|-----------|------------|
| **Basic HMM Forward-Backward** | ~15,000 | ✅ (188x faster) |
| **Basic HMM Viterbi** | ~25,000 | ✅ (312x faster) |
| **Neural HMM** | ~8,000 | ✅ (100x faster) |
| **DTW Alignment** | ~5,000 | ✅ (62x faster) |
| **CTC Decode** | ~12,000 | ✅ (150x faster) |

*실시간 처리 기준: 80fps (12.5ms/frame)*

## 🧪 테스트 및 검증

### 통합 테스트 실행

```bash
# 모든 새 기능 테스트
python tests/test_integration.py

# 기본 기능 테스트
python -m pytest tests/test_hmm.py -v

# 성능 회귀 테스트
python -m pytest tests/test_performance.py --benchmark-only
```

### 코드 품질 검사

```bash
# 코드 포맷팅
black pytorch_hmm/
isort pytorch_hmm/

# 린팅
flake8 pytorch_hmm/
mypy pytorch_hmm/
```

## 📖 학습 자료 및 예제

### 단계별 튜토리얼

```bash
# 1. 기본 사용법 학습
python examples/basic_tutorial.py

# 2. 고급 기능 데모
python examples/advanced_features_demo.py

# 3. 성능 벤치마크
python examples/benchmark.py
```

### 커맨드라인 도구

```bash
# 빠른 데모 실행
pytorch-hmm-demo

# 통합 테스트 실행  
pytorch-hmm-test
>>>>>>> 76f9eef2
```

## 📚 문서 및 예시

<<<<<<< HEAD
- 📖 **API 문서**: [pytorch-hmm.readthedocs.io](https://pytorch-hmm.readthedocs.io)
- 💡 **튜토리얼**: [examples/](examples/) 디렉토리
- 🎵 **음성 처리 예시**: [examples/speech_synthesis_examples.py](examples/speech_synthesis_examples.py)
- 🇰🇷 **한국어 TTS 데모**: [examples/korean_tts_demo.py](examples/korean_tts_demo.py)
- ⚡ **실시간 처리**: [examples/real_time_processing.py](examples/real_time_processing.py)

## 🛠️ 개발 참여
=======
### 개발 환경 설정
>>>>>>> 76f9eef2

```bash
# 개발 환경 설정
git clone https://github.com/crlotwhite/pytorch_hmm.git
cd pytorch_hmm
pip install -e .[dev]

<<<<<<< HEAD
# 코드 품질 검사
pre-commit install
black pytorch_hmm tests
isort pytorch_hmm tests
flake8 pytorch_hmm tests
mypy pytorch_hmm
=======
# 개발 의존성 설치
pip install -e ".[dev]"

# pre-commit 훅 설정
pre-commit install
>>>>>>> 76f9eef2

# 테스트 실행
pytest tests/ -v
```

<<<<<<< HEAD
## 📈 로드맵

### v0.3.0 (예정)
- 🎭 **감정 음성 합성**: 감정 상태 기반 HMM
- 🌐 **다국어 지원**: 영어, 중국어, 일본어 음소 집합
- 🔊 **화자 적응**: 다중 화자 모델링
- 🎯 **고급 정렬**: DTW와 HMM 결합 정렬

### v1.0.0 (목표)
- 🏭 **프로덕션 안정성**: API 고정 및 하위 호환성
- 📦 **패키지 생태계**: Hugging Face, PyTorch Lightning 통합
- 🚀 **배포 최적화**: ONNX, TensorRT 지원
- 📚 **완전한 문서화**: 종합 가이드 및 튜토리얼

## 🤝 기여하기

PyTorch HMM 프로젝트에 기여해주세요! 

- 🐛 **버그 리포트**: [Issues](https://github.com/crlotwhite/pytorch_hmm/issues)
- 💡 **기능 제안**: [Discussions](https://github.com/crlotwhite/pytorch_hmm/discussions)
- 🔧 **Pull Request**: [Contributing Guide](CONTRIBUTING.md)

## 📄 라이선스

이 프로젝트는 MIT 라이선스 하에 배포됩니다. 자세한 내용은 [LICENSE](LICENSE) 파일을 참조하세요.

## 🙏 감사의 말

- **PyTorch 팀**: 훌륭한 딥러닝 프레임워크
- **음성 처리 커뮤니티**: 귀중한 피드백과 제안
- **모든 기여자들**: 코드, 문서, 테스트 기여
=======
### 기여 가이드라인

1. **이슈 생성**: 새 기능이나 버그 리포트
2. **Fork & Branch**: `feature/your-feature-name`
3. **테스트 작성**: 새 기능에 대한 테스트 추가
4. **문서화**: docstring과 README 업데이트
5. **Pull Request**: 상세한 설명과 함께 제출

## 📊 버전 히스토리 및 로드맵

### ✅ v0.2.0 (현재) - Advanced Features
- ✅ Neural HMM with contextual modeling
- ✅ Hidden Semi-Markov Model (HSMM)
- ✅ DTW and CTC alignment algorithms
- ✅ Comprehensive evaluation metrics
- ✅ Performance optimization and GPU acceleration
- ✅ Production-ready features

### 🔄 v0.3.0 (계획) - Real-world Integration
- [ ] LibriSpeech/KSS 데이터셋 지원
- [ ] ONNX 내보내기 및 양자화
- [ ] 실시간 마이크 입력 처리
- [ ] Attention-based alignment
- [ ] 멀티화자 모델링

### 🎯 v1.0.0 (목표) - Production Ready
- [ ] End-to-end TTS 파이프라인
- [ ] C++ 추론 엔진
- [ ] 자동 하이퍼파라미터 튜닝
- [ ] 완전한 문서화 및 API 안정화

## 📚 참고 자료

### 핵심 논문
- Rabiner, L. R. (1989). "A tutorial on hidden Markov models"
- Yu, K., et al. (2010). "Semi-Markov models for speech synthesis"  
- Cuturi, M., & Blondel, M. (2017). "Soft-DTW: a Differentiable Loss Function for Time-Series"
- Graves, A., et al. (2006). "Connectionist temporal classification"

### 실무 활용 사례
- 음성 합성 시스템에서의 음소 정렬
- 음성 인식에서의 CTC 디코딩
- 화자 적응을 위한 DTW 정렬
- 지속시간 모델링을 통한 자연스러운 TTS

## 🙋‍♂️ 지원 및 커뮤니티

- **GitHub Issues**: [버그 리포트 및 기능 요청](https://github.com/crlotwhite/pytorch_hmm/issues)
- **GitHub Discussions**: [일반 질문 및 토론](https://github.com/crlotwhite/pytorch_hmm/discussions)
- **Documentation**: [상세 문서](https://github.com/crlotwhite/pytorch_hmm/wiki)

## 📄 라이선스

이 프로젝트는 MIT 라이선스 하에 배포됩니다. 자세한 내용은 [LICENSE](LICENSE) 파일을 참조하세요.

---

## 🎉 v0.2.0 업데이트 하이라이트

이번 **v0.2.0** 업데이트는 PyTorch HMM 라이브러리를 **연구용 도구에서 프로덕션 레디 솔루션**으로 크게 발전시켰습니다:
>>>>>>> 76f9eef2

🧠 **Neural HMM**: 컨텍스트 인식 모델링으로 기존 HMM의 한계 극복  
⏱️ **Semi-Markov HMM**: 명시적 지속시간 모델링으로 자연스러운 음성 합성  
🎯 **고급 정렬**: DTW와 CTC로 다양한 정렬 needs 지원  
📊 **종합 평가**: MCD, F0 RMSE 등 표준 음성 평가 메트릭  
🚀 **실시간 성능**: GPU 가속으로 실시간 음성 처리 가능

⭐ **이 프로젝트가 도움이 되었다면 Star를 눌러주세요!** ⭐<|MERGE_RESOLUTION|>--- conflicted
+++ resolved
@@ -1,20 +1,16 @@
 # 🎯 PyTorch HMM v0.2.0 - 음성 합성에 특화된 Hidden Markov Model
-
-<<<<<<< HEAD
+🎯 **Advanced PyTorch Hidden Markov Model Library for Speech Synthesis**
+
 [![CI](https://github.com/crlotwhite/pytorch_hmm/workflows/CI/badge.svg)](https://github.com/crlotwhite/pytorch_hmm/actions)
 [![codecov](https://codecov.io/gh/crlotwhite/pytorch_hmm/branch/main/graph/badge.svg)](https://codecov.io/gh/crlotwhite/pytorch_hmm)
 [![PyPI version](https://badge.fury.io/py/pytorch-hmm.svg)](https://badge.fury.io/py/pytorch-hmm)
 [![Python versions](https://img.shields.io/pypi/pyversions/pytorch-hmm.svg)](https://pypi.org/project/pytorch-hmm/)
-=======
-🎯 **Advanced PyTorch Hidden Markov Model Library for Speech Synthesis**
 
 [![Python 3.7+](https://img.shields.io/badge/python-3.7+-blue.svg)](https://www.python.org/downloads/)
 [![PyTorch 1.8+](https://img.shields.io/badge/PyTorch-1.8+-red.svg)](https://pytorch.org/)
->>>>>>> 76f9eef2
 [![License: MIT](https://img.shields.io/badge/License-MIT-yellow.svg)](https://opensource.org/licenses/MIT)
 [![Version](https://img.shields.io/badge/version-0.2.0-green.svg)](https://github.com/crlotwhite/pytorch_hmm)
 
-<<<<<<< HEAD
 PyTorch 기반 Hidden Markov Model 구현체로, **음성 합성(TTS)과 음성 처리**에 최적화되어 있습니다. Forward-backward와 Viterbi 알고리즘을 지원하며, autograd와 GPU 가속을 완벽하게 지원합니다.
 
 ## 🚀 v0.2.0 주요 기능
@@ -36,7 +32,7 @@
 - 🔧 **TorchScript 지원**: 배포 최적화
 - 📈 **실시간 모니터링**: 성능 통계 및 적응형 제어
 - 🧪 **종합 테스트**: 95%+ 코드 커버리지
-=======
+
 PyTorch 기반의 종합적인 Hidden Markov Model 라이브러리입니다. **음성 합성(TTS), 음성 인식(ASR), 시퀀스 모델링**에 최적화되어 있으며, 최신 딥러닝 기법과 전통적인 HMM을 결합한 고급 기능들을 제공합니다.
 
 ## ✨ 새로운 v0.2.0 주요 기능
@@ -67,7 +63,6 @@
 - **배치 처리**: 효율적인 대용량 데이터 처리
 - **JIT 호환**: `torch.jit.script`로 최적화
 - **메모리 효율**: Log-space 계산으로 수치 안정성
->>>>>>> 76f9eef2
 
 ## 📦 설치
 
@@ -75,7 +70,6 @@
 # 기본 설치
 pip install pytorch-hmm
 
-<<<<<<< HEAD
 # 음성 처리 기능 포함
 pip install pytorch-hmm[audio]
 
@@ -86,7 +80,7 @@
 git clone https://github.com/crlotwhite/pytorch_hmm.git
 cd pytorch_hmm
 pip install -e .[dev]
-=======
+
 # 모든 기능 포함
 pip install pytorch-hmm[all]
 
@@ -110,7 +104,7 @@
 
 # 벤치마크 도구
 pip install pytorch-hmm[benchmarks]
->>>>>>> 76f9eef2
+
 ```
 
 ## 🚀 빠른 시작
@@ -136,7 +130,6 @@
 print(f"디코딩된 상태: {decoded_states.shape}")  # (4, 100)
 ```
 
-<<<<<<< HEAD
 ### 🎨 Mixture Gaussian HMM
 
 ```python
@@ -291,7 +284,7 @@
     print(f"{operation}:")
     for num_states, time_ms in results.items():
         print(f"  {num_states} states: {time_ms:.2f}ms")
-=======
+
 ### 2. Neural HMM으로 고급 모델링
 
 ```python
@@ -550,12 +543,11 @@
             posteriors, _, _ = hmm.forward_backward(batch)
             results.append(posteriors.cpu())
     return torch.cat(results, dim=0)
->>>>>>> 76f9eef2
+
 ```
 
 ## 📈 성능 벤치마크
 
-<<<<<<< HEAD
 ### 처리 속도 (RTX 3080 기준)
 - **MixtureGaussianHMM**: ~18,000 frames/sec
 - **HSMM**: ~12,000 frames/sec  
@@ -584,7 +576,7 @@
 
 # 패키지 무결성 확인
 python -c "import pytorch_hmm; pytorch_hmm.run_quick_test()"
-=======
+
 ### 빠른 벤치마크 실행
 
 ```bash
@@ -660,12 +652,11 @@
 
 # 통합 테스트 실행  
 pytorch-hmm-test
->>>>>>> 76f9eef2
+
 ```
 
 ## 📚 문서 및 예시
 
-<<<<<<< HEAD
 - 📖 **API 문서**: [pytorch-hmm.readthedocs.io](https://pytorch-hmm.readthedocs.io)
 - 💡 **튜토리얼**: [examples/](examples/) 디렉토리
 - 🎵 **음성 처리 예시**: [examples/speech_synthesis_examples.py](examples/speech_synthesis_examples.py)
@@ -673,9 +664,8 @@
 - ⚡ **실시간 처리**: [examples/real_time_processing.py](examples/real_time_processing.py)
 
 ## 🛠️ 개발 참여
-=======
+
 ### 개발 환경 설정
->>>>>>> 76f9eef2
 
 ```bash
 # 개발 환경 설정
@@ -683,26 +673,23 @@
 cd pytorch_hmm
 pip install -e .[dev]
 
-<<<<<<< HEAD
 # 코드 품질 검사
 pre-commit install
 black pytorch_hmm tests
 isort pytorch_hmm tests
 flake8 pytorch_hmm tests
 mypy pytorch_hmm
-=======
+
 # 개발 의존성 설치
 pip install -e ".[dev]"
 
 # pre-commit 훅 설정
 pre-commit install
->>>>>>> 76f9eef2
 
 # 테스트 실행
 pytest tests/ -v
 ```
 
-<<<<<<< HEAD
 ## 📈 로드맵
 
 ### v0.3.0 (예정)
@@ -734,7 +721,7 @@
 - **PyTorch 팀**: 훌륭한 딥러닝 프레임워크
 - **음성 처리 커뮤니티**: 귀중한 피드백과 제안
 - **모든 기여자들**: 코드, 문서, 테스트 기여
-=======
+
 ### 기여 가이드라인
 
 1. **이슈 생성**: 새 기능이나 버그 리포트
@@ -795,7 +782,6 @@
 ## 🎉 v0.2.0 업데이트 하이라이트
 
 이번 **v0.2.0** 업데이트는 PyTorch HMM 라이브러리를 **연구용 도구에서 프로덕션 레디 솔루션**으로 크게 발전시켰습니다:
->>>>>>> 76f9eef2
 
 🧠 **Neural HMM**: 컨텍스트 인식 모델링으로 기존 HMM의 한계 극복  
 ⏱️ **Semi-Markov HMM**: 명시적 지속시간 모델링으로 자연스러운 음성 합성  
