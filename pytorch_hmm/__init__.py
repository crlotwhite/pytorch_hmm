"""PyTorch implementation of Hidden Markov Model.

This library provides efficient implementations of HMM algorithms
optimized for speech synthesis and other sequence modeling tasks.

Main components:
- HMM: Base class with model parameters
- HMMPyTorch: PyTorch implementation with autograd support
- HMMLayer: nn.Module wrapper for easy integration
- GaussianHMMLayer: HMM with Gaussian observation model
<<<<<<< HEAD
- MixtureGaussianHMMLayer: HMM with Mixture of Gaussians observation model
- HSMMLayer: Hidden Semi-Markov Model with explicit duration modeling
- StreamingHMMProcessor: Real-time streaming HMM processor
- AdaptiveTransitionMatrix: Context-dependent transition matrices

Version 0.2.0 Features:
- Mixture Gaussian HMM for complex acoustic modeling
- Semi-Markov models with explicit duration distributions
- Real-time streaming processing with adaptive latency control
- Advanced transition matrix utilities (skip-state, hierarchical, attention-based)
- Memory-efficient implementations for large-scale processing
- Comprehensive benchmarking and validation tools
=======
- NeuralHMM: Neural network-based HMM with contextual modeling
- SemiMarkovHMM: Hidden Semi-Markov Model with duration modeling
- DTWAligner: Dynamic Time Warping alignment
- CTCAligner: Connectionist Temporal Classification alignment
- Speech quality evaluation metrics: MCD, F0 RMSE, alignment accuracy
>>>>>>> 76f9eef2
"""

from .hmm import HMM, HMMPyTorch
from .hmm_layer import HMMLayer, GaussianHMMLayer
<<<<<<< HEAD
from .mixture_gaussian import MixtureGaussianHMMLayer
from .hsmm import HSMMLayer, DurationConstrainedHMM
from .streaming import StreamingHMMProcessor, AdaptiveLatencyController, StreamingResult
=======
from .neural import (
    NeuralTransitionModel,
    NeuralObservationModel, 
    NeuralHMM,
    ContextualNeuralHMM
)
from .semi_markov import (
    DurationModel,
    SemiMarkovHMM,
    AdaptiveDurationHSMM
)
from .alignment import (
    DTWAligner,
    CTCAligner
)
from .metrics import (
    mel_cepstral_distortion,
    f0_root_mean_square_error,
    log_f0_rmse,
    alignment_accuracy,
    boundary_accuracy,
    duration_accuracy,
    spectral_distortion,
    perceptual_evaluation_speech_quality,
    comprehensive_speech_evaluation,
    print_evaluation_summary,
    save_evaluation_results
)
>>>>>>> 76f9eef2
from .utils import (
    # Basic transition matrix functions
    create_transition_matrix,
    create_left_to_right_matrix,
    create_duration_constrained_matrix,
    
    # Advanced transition matrix functions  
    create_skip_state_matrix,
    create_phoneme_aware_transitions,
    create_hierarchical_transitions,
    create_attention_based_transitions,
    create_prosody_aware_transitions,
    AdaptiveTransitionMatrix,
    
    # Observation model functions
    create_gaussian_observation_model,
    gaussian_log_likelihood,
    
    # Sequence processing functions
    align_sequences,
    compute_state_durations,
    interpolate_features,
    
    # Optimization and validation
    optimize_transition_matrix,
    validate_transition_matrix,
    benchmark_transition_operations,
    analyze_transition_patterns
)

__version__ = "0.2.0"
__author__ = "Speech Synthesis Engineer"

__all__ = [
<<<<<<< HEAD
    # Core HMM classes
=======
    # Core HMM
>>>>>>> 76f9eef2
    "HMM",
    "HMMPyTorch", 
    "HMMLayer",
    "GaussianHMMLayer",
    
<<<<<<< HEAD
    # Advanced HMM variants
    "MixtureGaussianHMMLayer",
    "HSMMLayer", 
    "DurationConstrainedHMM",
    
    # Streaming and real-time processing
    "StreamingHMMProcessor",
    "AdaptiveLatencyController", 
    "StreamingResult",
    
    # Basic transition matrix utilities
=======
    # Neural HMM
    "NeuralTransitionModel",
    "NeuralObservationModel",
    "NeuralHMM",
    "ContextualNeuralHMM",
    
    # Semi-Markov HMM
    "DurationModel",
    "SemiMarkovHMM", 
    "AdaptiveDurationHSMM",
    
    # Alignment algorithms
    "DTWAligner",
    "CTCAligner",
    
    # Evaluation metrics
    "mel_cepstral_distortion",
    "f0_root_mean_square_error",
    "log_f0_rmse",
    "alignment_accuracy",
    "boundary_accuracy", 
    "duration_accuracy",
    "spectral_distortion",
    "perceptual_evaluation_speech_quality",
    "comprehensive_speech_evaluation",
    "print_evaluation_summary",
    "save_evaluation_results",
    
    # Utilities
>>>>>>> 76f9eef2
    "create_transition_matrix",
    "create_left_to_right_matrix",
    "create_duration_constrained_matrix",
    
    # Advanced transition matrix utilities
    "create_skip_state_matrix",
    "create_phoneme_aware_transitions", 
    "create_hierarchical_transitions",
    "create_attention_based_transitions",
    "create_prosody_aware_transitions",
    "AdaptiveTransitionMatrix",
    
    # Observation models
    "create_gaussian_observation_model",
    "gaussian_log_likelihood",
    
    # Sequence processing
    "align_sequences",
    "compute_state_durations", 
    "interpolate_features",
    
    # Optimization and validation
    "optimize_transition_matrix",
    "validate_transition_matrix",
    "benchmark_transition_operations",
    "analyze_transition_patterns"
]

# Version compatibility check
import torch

TORCH_MIN_VERSION = "1.12.0"
if torch.__version__ < TORCH_MIN_VERSION:
    import warnings
    warnings.warn(f"PyTorch {TORCH_MIN_VERSION}+ is recommended. "
                  f"Current version: {torch.__version__}")

# Configuration and settings
class Config:
    """Global configuration for PyTorch HMM"""
    
    # Numerical stability
    EPS = 1e-8
    LOG_EPS = -18.42  # log(1e-8)
    
    # Memory optimization
    DEFAULT_CHUNK_SIZE = 1000
    MAX_SEQUENCE_LENGTH = 10000
    
    # Performance settings
    USE_MIXED_PRECISION = True
    USE_CHECKPOINTING = True
    
    # Device settings
    DEVICE = "cuda" if torch.cuda.is_available() else "cpu"
    
    @classmethod
    def set_device(cls, device: str):
        """Set default device"""
        cls.DEVICE = device
    
    @classmethod
    def set_precision(cls, use_mixed_precision: bool):
        """Set mixed precision usage"""
        cls.USE_MIXED_PRECISION = use_mixed_precision
    
    @classmethod
    def get_info(cls):
        """Get current configuration info"""
        return {
            'device': cls.DEVICE,
            'mixed_precision': cls.USE_MIXED_PRECISION, 
            'checkpointing': cls.USE_CHECKPOINTING,
            'chunk_size': cls.DEFAULT_CHUNK_SIZE,
            'max_sequence_length': cls.MAX_SEQUENCE_LENGTH,
            'torch_version': torch.__version__,
            'cuda_available': torch.cuda.is_available()
        }

# Convenience functions for quick model creation
def create_speech_hmm(num_states: int, 
                     feature_dim: int,
                     model_type: str = "mixture_gaussian",
                     **kwargs):
    """
    Create a speech-optimized HMM model
    
    Args:
        num_states: Number of HMM states (typically number of phonemes)
        feature_dim: Dimension of acoustic features (e.g., 80 for mel-spectrogram)
        model_type: Type of model ("mixture_gaussian", "hsmm", "streaming")
        **kwargs: Additional model-specific arguments
        
    Returns:
        Configured HMM model
    """
    if model_type == "mixture_gaussian":
        return MixtureGaussianHMMLayer(
            num_states=num_states,
            feature_dim=feature_dim,
            num_components=kwargs.get('num_components', 3),
            covariance_type=kwargs.get('covariance_type', 'diag'),
            **kwargs
        )
    
    elif model_type == "hsmm":
        return HSMMLayer(
            num_states=num_states,
            feature_dim=feature_dim,
            duration_distribution=kwargs.get('duration_distribution', 'gamma'),
            max_duration=kwargs.get('max_duration', 50),
            **kwargs
        )
    
    elif model_type == "streaming":
        return StreamingHMMProcessor(
            num_states=num_states,
            feature_dim=feature_dim,
            chunk_size=kwargs.get('chunk_size', 160),
            use_beam_search=kwargs.get('use_beam_search', True),
            **kwargs
        )
    
    else:
        raise ValueError(f"Unknown model_type: {model_type}. "
                        f"Choose from: 'mixture_gaussian', 'hsmm', 'streaming'")

def create_korean_tts_hmm(phoneme_list: list = None, **kwargs):
    """
    Create HMM optimized for Korean TTS
    
    Args:
        phoneme_list: List of Korean phonemes (uses default if None)
        **kwargs: Additional arguments for model creation
        
    Returns:
        Korean TTS optimized HMM
    """
    # Default Korean phoneme set
    if phoneme_list is None:
        phoneme_list = [
            'sil', 'a', 'e', 'i', 'o', 'u', 'eo', 'eu', 'ui',  # 모음
            'k', 'n', 't', 'r', 'm', 'p', 's', 'ng', 'j', 'ch', 
            'kh', 'th', 'ph', 'h', 'kk', 'tt', 'pp', 'ss', 'jj'  # 자음
        ]
    
    return create_speech_hmm(
        num_states=len(phoneme_list),
        feature_dim=kwargs.get('feature_dim', 80),
        model_type=kwargs.get('model_type', 'mixture_gaussian'),
        **kwargs
    )

# Quick access to commonly used transition matrices
def get_speech_transitions(num_states: int, speech_type: str = "normal"):
    """
    Get pre-configured transition matrices for speech processing
    
    Args:
        num_states: Number of states
        speech_type: Type of speech ("normal", "fast", "slow", "emotional")
    
    Returns:
        Transition matrix
    """
    if speech_type == "normal":
        return create_left_to_right_matrix(num_states, self_loop_prob=0.7)
    
    elif speech_type == "fast":
        return create_skip_state_matrix(
            num_states, 
            self_loop_prob=0.5, 
            forward_prob=0.4, 
            skip_prob=0.1
        )
    
    elif speech_type == "slow":
        return create_left_to_right_matrix(num_states, self_loop_prob=0.85)
    
    elif speech_type == "emotional":
        # More variable transitions for emotional speech
        return create_transition_matrix(
            num_states, 
            "left_to_right_skip",
            self_loop_prob=0.6,
            forward_prob=0.3,
            skip_prob=0.1
        )
    
    else:
        raise ValueError(f"Unknown speech_type: {speech_type}")

# Model factory for common use cases
class ModelFactory:
    """Factory for creating commonly used HMM configurations"""
    
    @staticmethod
    def create_asr_model(vocabulary_size: int, acoustic_dim: int = 80):
        """Create model optimized for Automatic Speech Recognition"""
        return MixtureGaussianHMMLayer(
            num_states=vocabulary_size,
            feature_dim=acoustic_dim,
            num_components=4,
            covariance_type='diag',
            learnable_transitions=True
        )
    
    @staticmethod  
    def create_tts_model(num_phonemes: int, mel_dim: int = 80):
        """Create model optimized for Text-to-Speech synthesis"""
        return HSMMLayer(
            num_states=num_phonemes,
            feature_dim=mel_dim,
            duration_distribution='gamma',
            max_duration=30,
            learnable_duration_params=True
        )
    
    @staticmethod
    def create_realtime_model(num_states: int, feature_dim: int = 80):
        """Create model optimized for real-time processing"""
        return StreamingHMMProcessor(
            num_states=num_states,
            feature_dim=feature_dim,
            chunk_size=160,  # 10ms chunks
            use_beam_search=False,  # Faster greedy decoding
            lookahead_frames=3      # Minimal lookahead
        )

# Package-level utilities
def get_version():
    """Get package version"""
    return __version__

def get_device_info():
    """Get device and capability information"""
    info = {
        'torch_version': torch.__version__,
        'cuda_available': torch.cuda.is_available(),
        'cuda_version': torch.version.cuda if torch.cuda.is_available() else None,
        'device_count': torch.cuda.device_count() if torch.cuda.is_available() else 0
    }
    
    if torch.cuda.is_available():
        info['gpu_name'] = torch.cuda.get_device_name(0)
        info['gpu_memory'] = torch.cuda.get_device_properties(0).total_memory // (1024**3)  # GB
    
    return info

def run_quick_test():
    """Run a quick functionality test"""
    print("🧪 Running PyTorch HMM quick test...")
    
    try:
        # Test basic HMM
        hmm = HMMPyTorch(create_left_to_right_matrix(5))
        print("✅ Basic HMM: OK")
        
        # Test Mixture Gaussian HMM
        model = MixtureGaussianHMMLayer(5, 40, 2)
        test_data = torch.randn(2, 20, 40)
        states, _ = model(test_data)
        print("✅ Mixture Gaussian HMM: OK")
        
        # Test HSMM
        hsmm = HSMMLayer(3, 40)
        states, obs = hsmm.generate_sequence(30)
        print("✅ HSMM: OK")
        
        # Test Streaming
        stream = StreamingHMMProcessor(5, 40, chunk_size=10)
        chunk = torch.randn(10, 40)
        result = stream.process_chunk(chunk)
        print("✅ Streaming HMM: OK")
        
        print("🎉 All tests passed!")
        return True
        
    except Exception as e:
        print(f"❌ Test failed: {e}")
        return False

# Optional integrations check
def check_optional_dependencies():
    """Check for optional dependencies"""
    optional_deps = {}
    
    try:
        import librosa
        optional_deps['librosa'] = librosa.__version__
    except ImportError:
        optional_deps['librosa'] = None
    
    try:
        import matplotlib
        optional_deps['matplotlib'] = matplotlib.__version__
    except ImportError:
        optional_deps['matplotlib'] = None
    
    try:
        import torchaudio
        optional_deps['torchaudio'] = torchaudio.__version__
    except ImportError:
        optional_deps['torchaudio'] = None
    
    return optional_deps

# Auto-configuration based on environment
def auto_configure():
    """Automatically configure based on available hardware"""
    device_info = get_device_info()
    
    if device_info['cuda_available']:
        Config.set_device('cuda')
        if device_info['gpu_memory'] >= 8:  # 8GB+ GPU
            Config.MAX_SEQUENCE_LENGTH = 20000
            Config.DEFAULT_CHUNK_SIZE = 2000
        print(f"🚀 Configured for GPU: {device_info['gpu_name']}")
    else:
        Config.set_device('cpu')
        Config.MAX_SEQUENCE_LENGTH = 5000
        Config.DEFAULT_CHUNK_SIZE = 500
        Config.set_precision(False)  # Disable mixed precision on CPU
        print("💻 Configured for CPU processing")
    
    return Config.get_info()

# Initialize configuration on import
_config_info = auto_configure()<|MERGE_RESOLUTION|>--- conflicted
+++ resolved
@@ -8,7 +8,6 @@
 - HMMPyTorch: PyTorch implementation with autograd support
 - HMMLayer: nn.Module wrapper for easy integration
 - GaussianHMMLayer: HMM with Gaussian observation model
-<<<<<<< HEAD
 - MixtureGaussianHMMLayer: HMM with Mixture of Gaussians observation model
 - HSMMLayer: Hidden Semi-Markov Model with explicit duration modeling
 - StreamingHMMProcessor: Real-time streaming HMM processor
@@ -21,22 +20,22 @@
 - Advanced transition matrix utilities (skip-state, hierarchical, attention-based)
 - Memory-efficient implementations for large-scale processing
 - Comprehensive benchmarking and validation tools
-=======
+
 - NeuralHMM: Neural network-based HMM with contextual modeling
 - SemiMarkovHMM: Hidden Semi-Markov Model with duration modeling
 - DTWAligner: Dynamic Time Warping alignment
 - CTCAligner: Connectionist Temporal Classification alignment
 - Speech quality evaluation metrics: MCD, F0 RMSE, alignment accuracy
->>>>>>> 76f9eef2
+
 """
 
 from .hmm import HMM, HMMPyTorch
 from .hmm_layer import HMMLayer, GaussianHMMLayer
-<<<<<<< HEAD
+
 from .mixture_gaussian import MixtureGaussianHMMLayer
 from .hsmm import HSMMLayer, DurationConstrainedHMM
 from .streaming import StreamingHMMProcessor, AdaptiveLatencyController, StreamingResult
-=======
+
 from .neural import (
     NeuralTransitionModel,
     NeuralObservationModel, 
@@ -65,7 +64,7 @@
     print_evaluation_summary,
     save_evaluation_results
 )
->>>>>>> 76f9eef2
+
 from .utils import (
     # Basic transition matrix functions
     create_transition_matrix,
@@ -100,17 +99,12 @@
 __author__ = "Speech Synthesis Engineer"
 
 __all__ = [
-<<<<<<< HEAD
     # Core HMM classes
-=======
-    # Core HMM
->>>>>>> 76f9eef2
     "HMM",
     "HMMPyTorch", 
     "HMMLayer",
     "GaussianHMMLayer",
     
-<<<<<<< HEAD
     # Advanced HMM variants
     "MixtureGaussianHMMLayer",
     "HSMMLayer", 
@@ -122,7 +116,7 @@
     "StreamingResult",
     
     # Basic transition matrix utilities
-=======
+
     # Neural HMM
     "NeuralTransitionModel",
     "NeuralObservationModel",
@@ -152,7 +146,6 @@
     "save_evaluation_results",
     
     # Utilities
->>>>>>> 76f9eef2
     "create_transition_matrix",
     "create_left_to_right_matrix",
     "create_duration_constrained_matrix",
@@ -481,4 +474,4 @@
     return Config.get_info()
 
 # Initialize configuration on import
-_config_info = auto_configure()+_config_info = auto_configure()
